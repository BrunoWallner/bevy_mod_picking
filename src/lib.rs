mod debug;
mod highlight;
mod raycast;
mod select;

pub use crate::{
    debug::DebugPickingPlugin,
    highlight::{HighlightablePickMesh, PickHighlightParams},
    select::SelectablePickMesh,
};

use crate::{highlight::*, raycast::*, select::*};
use bevy::{
    prelude::*,
    render::{
        camera::Camera,
        mesh::{Indices, VertexAttribute, VertexAttributeValues},
        pipeline::PrimitiveTopology,
    },
    window::{CursorMoved, WindowId},
};
use core::convert::TryInto;
use std::collections::HashMap;


pub struct PickingPlugin;
impl Plugin for PickingPlugin {
    fn build(&self, app: &mut AppBuilder) {
        app.init_resource::<PickState>()
            .init_resource::<PickHighlightParams>()
            .add_system(build_rays.system())
            .add_system(pick_mesh.system())
            .add_system(select_mesh.system())
            .add_system(pick_highlighting.system());
    }
}

pub struct PickState {
    /// Map of the single pick ray associated with each pick group
    ray_map: HashMap<PickGroup, Ray3d>,
    ordered_pick_list_map: HashMap<PickGroup, Vec<(Entity, PickIntersection)>>,
}

impl PickState {
    pub fn list(&self, group: PickGroup) -> Option<&Vec<(Entity, PickIntersection)>> {
        self.ordered_pick_list_map.get(&group)
    }
    pub fn top(&self, group: PickGroup) -> Option<&(Entity, PickIntersection)> {
        match self.ordered_pick_list_map.get(&group) {
            Some(list) => list.first(),
            None => None,
        }
    }
    pub fn top_all(&self) -> Vec<(&PickGroup, &(Entity, PickIntersection))> {
        let mut result = Vec::new();
        for (group, picklist) in self.ordered_pick_list_map.iter() {
            if let Some(pick) = picklist.first() {
                result.push((group, pick));
            }
        }
        result
    }
}

impl Default for PickState {
    fn default() -> Self {
        PickState {
            ray_map: HashMap::new(),
            ordered_pick_list_map: HashMap::new(),
        }
    }
}

/// Holds computed intersection information
#[derive(Debug, PartialOrd, PartialEq, Copy, Clone)]
pub struct PickIntersection {
    intersection_normal: Ray3d,
    pick_distance: f32,
    triangle: Triangle,
}
impl PickIntersection {
    fn new(intersection_normal: Ray3d, pick_distance: f32, triangle: Triangle) -> Self {
        PickIntersection {
            intersection_normal,
            pick_distance,
            triangle,
        }
    }
    /// Position vector describing the intersection position.
    pub fn position(&self) -> &Vec3 {
        self.intersection_normal.origin()
    }
    /// Unit vector describing the normal of the intersected triangle.
    pub fn normal(&self) -> &Vec3 {
        self.intersection_normal.direction()
    }
    /// Triangle that was intersected with in World coordinates
    pub fn world_triangle(&self) -> Triangle {
        self.triangle
    }
}

/// Used to group pickable entities with pick rays
#[derive(Debug, Hash, Eq, PartialEq, Clone, Copy)]
pub struct PickGroup(pub usize);

impl core::ops::Deref for PickGroup {
    type Target = usize;
    fn deref (self: &'_ Self) -> &'_ Self::Target
    {
        &self.0
    }
}

impl Default for PickGroup {
    fn default() -> Self {
        PickGroup(0)
    }
}

#[derive(Debug, Copy, Clone)]
pub enum PickEvents {
    None,
    JustEntered,
    JustExited,
}

/// Marks a Mesh entity as pickable
#[derive(Debug)]
pub struct PickableMesh {
    groups: Option<Vec<PickGroup>>,
    bounding_sphere: Option<BoundingSphere>,
    // What states can a mesh be in?
    // Picked or not picked
    intersection: Option<PickIntersection>,
    // transition: just entered, just exited, none
    event: PickEvents,

}

impl PickableMesh {
    /// Create a new PickableMesh with the specified pick group.
    pub fn new(picking_group: Vec<PickGroup>) -> Self {
        PickableMesh {
            groups: Some(picking_group),
            bounding_sphere: None,
            intersection: None,
            event: PickEvents::None,
        }
    }
    pub fn event(&self) -> PickEvents {
        self.event
    }
    pub fn intersection(&self) -> &Option<PickIntersection> {
        &self.intersection
    }
}

impl Default for PickableMesh {
    fn default() -> Self {
        PickableMesh {
            groups: Some(vec![PickGroup::default()]),
            bounding_sphere: None,
            intersection: None,
            event: PickEvents::None,
        }
    }
}

/// Specifies the method used to generate pick rays
#[derive(Debug)]
pub enum PickMethod {
    /// Use cursor events to get coordinatess  relative to a camera
    CameraCursor(WindowId),
    /// Manually specify screen coordinatess relative to a camera
    CameraScreenSpace(Vec2),
    /// Use a tranform in world space to define pick ray
    Transform,
}

/// Marks an entity to be used for picking
#[derive(Debug)]
pub struct PickSource {
    groups: Option<Vec<PickGroup>>,
    pick_method: PickMethod,
    cursor_events: EventReader<CursorMoved>,
}

impl PickSource {
    pub fn new(group: Vec<PickGroup>, pick_method: PickMethod) -> Self {
        PickSource {
            groups: Some(group),
            pick_method,
            ..Default::default()
        }
    }
    pub fn with_group(self, new_group: PickGroup) -> Self {
        let new_groups = match self.groups {
            Some(group) => {
                let mut new_groups = group;
                new_groups.push(new_group);
                Some(new_groups)
            }
            None => Some(vec![new_group]),
        };
        PickSource{
            groups: new_groups,
            ..self
        }
    }
    pub fn with_pick_method(mut self, pick_method: PickMethod) -> Self {
        self.pick_method = pick_method;
        self
    }
}

impl Default for PickSource {
    fn default() -> Self {
        PickSource {
            groups: Some(vec![PickGroup::default()]),
            pick_method: PickMethod::CameraCursor(WindowId::primary()),
            cursor_events: EventReader::default(),
        }
    }
}

fn build_rays(
    // Resources
    mut pick_state: ResMut<PickState>,
    cursor: Res<Events<CursorMoved>>,
    windows: Res<Windows>,
    // Queries
    mut pick_source_query: Query<(&mut PickSource, &GlobalTransform, Option<&Camera>)>,
) {
    // Collect and calculate pick_ray from all cameras
    pick_state.ray_map.clear();

    // Generate a ray for each picking source based on the pick method
    for (mut pick_source, transform, camera) in &mut pick_source_query.iter() {
        let group_numbers = match &pick_source.groups {
            Some(groups) => groups.clone(),
            None => continue,
        };

        match pick_source.pick_method {
            // Use cursor events and specified window/camera to generate a ray
            PickMethod::CameraCursor(window_id) => {
                // Option<Camera> allows us to query entities that may or may not have a camera. This pick method requres a camera!
                let projection_matrix = match camera {
                    Some(camera) => camera.projection_matrix,
                    None => panic!("The PickingSource in group(s) {:?} has a {:?} but no associated Camera component", group_numbers, pick_source.pick_method),
                };
                // Get the cursor position
                let cursor_pos_screen: Vec2 = match pick_source.cursor_events.latest(&cursor) {
                    Some(cursor_moved) => {
                        if cursor_moved.id == window_id {
                            cursor_moved.position
                        } else {
                            continue;
                        }
                    }
                    None => continue,
                };

                // Get current screen size
                let window = windows.get(window_id).unwrap();
                let screen_size = Vec2::from([window.width as f32, window.height as f32]);

                // Normalized device coordinates (NDC) describes cursor position from (-1, -1, -1) to (1, 1, 1)
                let cursor_pos_ndc: Vec3 =
                    ((cursor_pos_screen / screen_size) * 2.0 - Vec2::from([1.0, 1.0])).extend(1.0);

                let camera_matrix = *transform.value();
                let (_, _, camera_position) = camera_matrix.to_scale_rotation_translation();

                let ndc_to_world: Mat4 = camera_matrix * projection_matrix.inverse();
                let cursor_position: Vec3 = ndc_to_world.transform_point3(cursor_pos_ndc);

                let ray_direction = cursor_position - camera_position;

                let pick_ray = Ray3d::new(camera_position, ray_direction);

                for group in group_numbers {
                    if pick_state
                        .ray_map
                        .insert(group, pick_ray)
                        .is_some()
                    {
                        panic!(
                            "Multiple PickingSources have been added to pick group: {:?}",
                            group
                        );
                    }
                }
            }
            // Use the camera and specified screen cordinates to generate a ray
            PickMethod::CameraScreenSpace(coordinates_ndc) => {
                let projection_matrix = match camera {
                    Some(camera) => camera.projection_matrix,
                    None => panic!("The PickingSource in group(s) {:?} has a {:?} but no associated Camera component", group_numbers, pick_source.pick_method),
                };
                let cursor_pos_ndc: Vec3 = coordinates_ndc.extend(1.0);
                let camera_matrix = *transform.value();
                let (_, _, camera_position) = camera_matrix.to_scale_rotation_translation();

                let ndc_to_world: Mat4 = camera_matrix * projection_matrix.inverse();
                let cursor_position: Vec3 = ndc_to_world.transform_point3(cursor_pos_ndc);

                let ray_direction = cursor_position - camera_position;

                let pick_ray = Ray3d::new(camera_position, ray_direction);

                for group in group_numbers {
                    if pick_state
                        .ray_map
                        .insert(group, pick_ray)
                        .is_some()
                    {
                        panic!(
                            "Multiple PickingSources have been added to pick group: {:?}",
                            group
                        );
                    }
                }
            }
            // Use the specified transform as the origin and direction of the ray
            PickMethod::Transform => {
                let pick_position_ndc = Vec3::from([0.0, 0.0, 1.0]);
                let source_transform = *transform.value();
                let pick_position = source_transform.transform_point3(pick_position_ndc);

                let (_, _, source_origin) = source_transform.to_scale_rotation_translation();
                let ray_direction = pick_position - source_origin;

                let pick_ray = Ray3d::new(source_origin, ray_direction);

                for group in group_numbers {
                    if pick_state
                        .ray_map
                        .insert(group, pick_ray)
                        .is_some()
                    {
                        panic!(
                            "Multiple PickingSources have been added to pick group: {:?}",
                            group
                        );
                    }
                }
            }
        }
    }
}

fn pick_mesh(
    // Resources
    mut pick_state: ResMut<PickState>,
    meshes: Res<Assets<Mesh>>,
    // Queries
<<<<<<< HEAD
    mut mesh_query: Query<(&Handle<Mesh>, &Transform, &mut PickableMesh, Entity, &Draw)>,
=======
    mut mesh_query: Query<(
        &Handle<Mesh>,
        &GlobalTransform,
        &PickableMesh,
        Entity,
        &Draw,
    )>,
>>>>>>> 1f1281fb
) {
    // If there are no rays, then there is nothing to do here
    if pick_state.ray_map.is_empty() {
        return;
    } else {
        // TODO only clear out lists if the corresponding group has a ray
        pick_state.ordered_pick_list_map.clear();
    }

    // Iterate through each pickable mesh in the scene
    for (mesh_handle, transform, mut pickable, entity, draw) in &mut mesh_query.iter() {
        if !draw.is_visible {
            continue;
        }

        let pick_groups = match &pickable.groups {
            Some(groups) => groups.clone(),
            None => continue,
        };

        // Check for a pick ray(s) in the pick group(s) this mesh belongs to
        let mut pick_rays: Vec<(PickGroup, Ray3d)> = Vec::new();
        for group in pick_groups.iter() {
            if let Some(ray) = pick_state.ray_map.get(group) {
                pick_rays.push((*group, *ray));
            }
        }

        if pick_rays.is_empty() {
            continue;
        }

        // Use the mesh handle to get a reference to a mesh asset
        if let Some(mesh) = meshes.get(mesh_handle) {
            if mesh.primitive_topology != PrimitiveTopology::TriangleList {
                continue;
            }

            // Get the vertex positions from the mesh reference resolved from the mesh handle
            let vertex_positions: Vec<[f32; 3]> = mesh
                .attributes
                .iter()
                .filter(|attribute| attribute.name == VertexAttribute::POSITION)
                .filter_map(|attribute| match &attribute.values {
                    VertexAttributeValues::Float3(positions) => Some(positions.clone()),
                    _ => panic!("Unexpected vertex types in VertexAttribute::POSITION"),
                })
                .last()
                .unwrap();

            if let Some(indices) = &mesh.indices {
                // Iterate over the list of pick rays that belong to the same group as this mesh
                for (pick_group, pick_ray) in pick_rays {
                    let mesh_to_world = transform.value();
                    let new_pick = match indices {
                        Indices::U16(vector) => ray_mesh_intersection(
                            mesh_to_world,
                            &vertex_positions,
                            &pick_ray,
                            vector,
                        ),
                        Indices::U32(vector) => ray_mesh_intersection(
                            mesh_to_world,
                            &vertex_positions,
                            &pick_ray,
                            vector,
                        ),
                    };

                    // Finished going through the current mesh, update pick states
                    match new_pick {
                        Some(pick) => {
                            pickable.event = match pickable.intersection {
                                // From Some to Some -> None
                                Some(_) => PickEvents::None,
                                // From None to Some -> JustEntered
                                None => PickEvents::JustEntered,
                            };
                            // Make sure the pick list map contains the key
                            match pick_state.ordered_pick_list_map.get_mut(&pick_group) {
                                Some(list) => list.push((entity, pick)),
                                None => {
                                    pick_state
                                        .ordered_pick_list_map
                                        .insert(pick_group, Vec::from([(entity, pick)]));
                                }
                            }
                        }
                        None => {
                            pickable.event = match pickable.intersection {
                                // From Some to None -> JustExited
                                Some(_) => PickEvents::JustExited,
                                // From None to None -> None
                                None => PickEvents::None,
                            };
                        }
                    }
                    pickable.intersection = new_pick;
                }
            } else {
                // If we get here the mesh doesn't have an index list!
                panic!(
                    "No index matrix found in mesh {:?}\n{:?}",
                    mesh_handle, mesh
                );
            }
        }
    }
    // Sort the pick list
    for (_group, intersection_list) in pick_state.ordered_pick_list_map.iter_mut() {
        intersection_list.sort_by(|a, b| {
            a.1.pick_distance
                .partial_cmp(&b.1.pick_distance)
                .unwrap_or(std::cmp::Ordering::Equal)
        });
    }
}

fn ray_mesh_intersection<T: TryInto<usize> + Copy>(
    mesh_to_world: &Mat4,
    vertex_positions: &[[f32; 3]],
    pick_ray: &Ray3d,
    indices: &[T],
) -> Option<PickIntersection> {
    // The ray cast can hit the same mesh many times, so we need to track which hit is
    // closest to the camera, and record that.
    let mut min_pick_distance = f32::MAX;
    let mut pick_intersection: Option<PickIntersection> = None;

    // Make sure this chunk has 3 vertices to avoid a panic.
    if indices.len() % 3 == 0 {
        // Now that we're in the vector of vertex indices, we want to look at the vertex
        // positions for each triangle, so we'll take indices in chunks of three, where each
        // chunk of three indices are references to the three vertices of a triangle.
        for index in indices.chunks(3) {
            // Construct a triangle in world space using the mesh data
            let mut world_vertices: [Vec3; 3] = [Vec3::zero(), Vec3::zero(), Vec3::zero()];
            for i in 0..3 {
                if let Ok(vertex_index) = index[i].try_into() {
                    world_vertices[i] =
                        mesh_to_world.transform_point3(Vec3::from(vertex_positions[vertex_index]));
                } else {
                    panic!("Failed to convert index into usize.");
                }
            }
            let world_triangle = Triangle::from(world_vertices);
            // Run the raycast on the ray and triangle
            if let Some(intersection) =
                ray_triangle_intersection(pick_ray, &world_triangle, RaycastAlgorithm::default())
            {
                let distance: f32 = (*intersection.origin() - *pick_ray.origin()).length().abs();
                if distance < min_pick_distance {
                    min_pick_distance = distance;
                    pick_intersection = Some(PickIntersection::new(
                        intersection,
                        distance,
                        world_triangle,
                    ));
                }
            }
        }
    }

    pick_intersection
}<|MERGE_RESOLUTION|>--- conflicted
+++ resolved
@@ -356,9 +356,6 @@
     mut pick_state: ResMut<PickState>,
     meshes: Res<Assets<Mesh>>,
     // Queries
-<<<<<<< HEAD
-    mut mesh_query: Query<(&Handle<Mesh>, &Transform, &mut PickableMesh, Entity, &Draw)>,
-=======
     mut mesh_query: Query<(
         &Handle<Mesh>,
         &GlobalTransform,
@@ -366,7 +363,6 @@
         Entity,
         &Draw,
     )>,
->>>>>>> 1f1281fb
 ) {
     // If there are no rays, then there is nothing to do here
     if pick_state.ray_map.is_empty() {
